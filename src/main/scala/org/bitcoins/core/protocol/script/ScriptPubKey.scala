package org.bitcoins.core.protocol.script

import org.bitcoins.core.crypto.{ECPublicKey, Sha256Hash160Digest}
import org.bitcoins.core.protocol._
import org.bitcoins.core.script.{ScriptOperation, ScriptSettings}
import org.bitcoins.core.script.bitwise.{OP_EQUAL, OP_EQUALVERIFY}
import org.bitcoins.core.script.constant._
import org.bitcoins.core.script.crypto.{OP_CHECKMULTISIG, OP_CHECKMULTISIGVERIFY, OP_CHECKSIG, OP_HASH160}
import org.bitcoins.core.script.locktime.{OP_CHECKLOCKTIMEVERIFY, OP_CHECKSEQUENCEVERIFY}
import org.bitcoins.core.script.stack.{OP_DROP, OP_DUP}
import org.bitcoins.core.serializers.script.{RawScriptPubKeyParser, ScriptParser}
import org.bitcoins.core.util._

import scala.util.{Failure, Success, Try}

/**
 * Created by chris on 12/26/15.
 */
sealed trait ScriptPubKey extends NetworkElement with BitcoinSLogger {

  /**
   * Representation of a scriptSignature in a parsed assembly format
   * this data structure can be run through the script interpreter to
   * see if a script evaluates to true
    *
    * @return
   */
  lazy val asm : Seq[ScriptToken] = ScriptParser.fromBytes(bytes)

}

/**
 * Represents a pay-to-pubkey hash script pubkey
 * https://bitcoin.org/en/developer-guide#pay-to-public-key-hash-p2pkh
 * Format: OP_DUP OP_HASH160 <PubKeyHash> OP_EQUALVERIFY OP_CHECKSIG
 */
<<<<<<< HEAD
trait P2PKHScriptPubKey extends ScriptPubKey {
  /** The pubkeyhash of the this scriptPubKey */
  def pubKeyHash: Sha256Hash160Digest = Sha256Hash160Digest(asm(3).bytes)
=======
sealed trait P2PKHScriptPubKey extends ScriptPubKey {
  def pubKeyHash : Sha256Hash160Digest = Sha256Hash160Digest(asm(asm.length - 3).bytes)
>>>>>>> 464964d4
}


object P2PKHScriptPubKey extends Factory[P2PKHScriptPubKey] {

  private case class P2PKHScriptPubKeyImpl(hex : String) extends P2PKHScriptPubKey

  override def fromBytes(bytes : Seq[Byte]): P2PKHScriptPubKey = {
    val asm = ScriptParser.fromBytes(bytes)
    P2PKHScriptPubKey(asm)
  }

<<<<<<< HEAD
  def apply(pubKey : ECPublicKey): P2PKHScriptPubKey = {
=======
  def apply(pubKey : ECPublicKey) : P2PKHScriptPubKey = {
>>>>>>> 464964d4
    val hash = CryptoUtil.sha256Hash160(pubKey.bytes)
    P2PKHScriptPubKey(hash)
  }

  def apply(hash: Sha256Hash160Digest): P2PKHScriptPubKey = {
    val pushOps = BitcoinScriptUtil.calculatePushOp(hash.bytes)
    val asm = Seq(OP_DUP, OP_HASH160) ++ pushOps ++ Seq(ScriptConstant(hash.bytes), OP_EQUALVERIFY, OP_CHECKSIG)
    P2PKHScriptPubKey(asm)
  }

  def fromAsm(asm: Seq[ScriptToken]): P2PKHScriptPubKey = {
    require(isP2PKHScriptPubKey(asm), "Given asm was not a p2pkh scriptPubKey, got: " + asm)
    val hex = asm.map(_.hex).mkString
    P2PKHScriptPubKeyImpl(hex)
  }

  def apply(asm :Seq[ScriptToken]) : P2PKHScriptPubKey = fromAsm(asm)
  /**
    * Checks if the given asm matches the pattern for [[P2PKHScriptPubKey]]
    *
    * @param asm
    * @return
    */
  def isP2PKHScriptPubKey(asm: Seq[ScriptToken]): Boolean = asm match {
    case List(OP_DUP, OP_HASH160, x : BytesToPushOntoStack, y : ScriptConstant, OP_EQUALVERIFY, OP_CHECKSIG) => true
    case _ => false
  }
}
/**
 * Represents a multisignature script public key
 * https://bitcoin.org/en/developer-guide#multisig
 * Format: <m> <A pubkey> [B pubkey] [C pubkey...] <n> OP_CHECKMULTISIG
 */
sealed trait MultiSignatureScriptPubKey extends ScriptPubKey {

  /**
    * Returns the amount of required signatures for this multisignature script pubkey output
    *
    * @return
    */
  def requiredSigs : Long = {
    val asmWithoutPushOps = asm.filterNot(_.isInstanceOf[BytesToPushOntoStack])
    val opCheckMultiSigIndex = if (asm.indexOf(OP_CHECKMULTISIG) != -1) asmWithoutPushOps.indexOf(OP_CHECKMULTISIG) else asmWithoutPushOps.indexOf(OP_CHECKMULTISIGVERIFY)
    //magic number 2 represents the maxSig operation and the OP_CHECKMULTISIG operation at the end of the asm
    val numSigsRequired = asmWithoutPushOps(opCheckMultiSigIndex - maxSigs.toInt - 2)
    numSigsRequired match {
      case x : ScriptNumber => x.underlying
      case _ => throw new RuntimeException("The first element of the multisignature pubkey must be a script number operation\n" +
        "operation: " + numSigsRequired +
        "\nscriptPubKey: " + this)
    }
  }

  /**
   * The maximum amount of signatures for this multisignature script pubkey output
    *
    * @return
   */
  def maxSigs : Long = {
    if (checkMultiSigIndex == -1 || checkMultiSigIndex == 0) {
      //means that we do not have a max signature requirement
      0.toLong
    } else {
      asm(checkMultiSigIndex - 1) match {
        case x : ScriptNumber => x.underlying
        case _ => throw new RuntimeException("The element preceding a OP_CHECKMULTISIG operation in a  multisignature pubkey must be a script number operation, got: " + this)
      }
    }
  }


  /**
   * Gives the OP_CHECKMULTISIG or OP_CHECKMULTISIGVERIFY index inside of asm
    *
    * @return the index of OP_CHECKMULTISIG or OP_CHECKMULTISIGVERIFY
   */
  private def checkMultiSigIndex : Int = {
    if (asm.indexOf(OP_CHECKMULTISIG) != -1) asm.indexOf(OP_CHECKMULTISIG) else asm.indexOf(OP_CHECKMULTISIGVERIFY)
  }

  /**
   * Returns the public keys encoded into the scriptPubKey
    *
    * @return
   */
  def publicKeys : Seq[ECPublicKey] = {
    asm.filter(_.isInstanceOf[ScriptConstant]).slice(1, maxSigs.toInt + 1).map(key => ECPublicKey(key.hex))
  }
}

object MultiSignatureScriptPubKey extends Factory[MultiSignatureScriptPubKey] {

  private case class MultiSignatureScriptPubKeyImpl(hex : String) extends MultiSignatureScriptPubKey

  override def fromBytes(bytes : Seq[Byte]): MultiSignatureScriptPubKey = {
    val asm = ScriptParser.fromBytes(bytes)
    MultiSignatureScriptPubKey(asm)
  }

  def apply(requiredSigs : Int, pubKeys : Seq[ECPublicKey]): MultiSignatureScriptPubKey = {
    require(requiredSigs <= ScriptSettings.maxPublicKeysPerMultiSig, "We cannot have more required signatures than: " +
      ScriptSettings.maxPublicKeysPerMultiSig + " got: " + requiredSigs)
    require(pubKeys.length <= ScriptSettings.maxPublicKeysPerMultiSig, "We cannot have more public keys than " +
      ScriptSettings.maxPublicKeysPerMultiSig + " got: " + pubKeys.length)

    val required = ScriptNumberOperation.fromNumber(requiredSigs) match {
      case Some(scriptNumOp) => Seq(scriptNumOp)
      case None =>
        val scriptNum = ScriptNumber(requiredSigs)
        val pushOps = BitcoinScriptUtil.calculatePushOp(scriptNum.bytes)
        pushOps ++ Seq(scriptNum)
    }
    val possible = ScriptNumberOperation.fromNumber(pubKeys.length) match {
      case Some(scriptNumOp) => Seq(scriptNumOp)
      case None =>
        val scriptNum = ScriptNumber(pubKeys.length)
        val pushOps = BitcoinScriptUtil.calculatePushOp(scriptNum)
        pushOps ++ Seq(scriptNum)
    }
    val pubKeysWithPushOps : Seq[Seq[ScriptToken]] = for {
      pubKey <- pubKeys
      pushOps = BitcoinScriptUtil.calculatePushOp(pubKey.bytes)
      constant = ScriptConstant(pubKey.bytes)
    } yield pushOps ++ Seq(constant)
    val asm: Seq[ScriptToken] = required ++ pubKeysWithPushOps.flatten ++ possible ++ Seq(OP_CHECKMULTISIG)
    MultiSignatureScriptPubKey(asm)
  }

  def fromAsm(asm: Seq[ScriptToken]): MultiSignatureScriptPubKey = {
    require(isMultiSignatureScriptPubKey(asm), "Given asm was not a MultSignatureScriptPubKey, got: " + asm)
    val hex = asm.map(_.hex).mkString
    MultiSignatureScriptPubKeyImpl(hex)
  }

  def apply(asm :Seq[ScriptToken]) : MultiSignatureScriptPubKey = fromAsm(asm)

  /**
    * Determines if the given script tokens are a multisignature scriptPubKey
    *
    * @param asm the tokens to check
    * @return a boolean indicating if the given tokens are a multisignature scriptPubKey
    */
  def isMultiSignatureScriptPubKey(asm : Seq[ScriptToken]) : Boolean = {
    val isNotEmpty = asm.size > 0
    val containsMultiSigOp = asm.contains(OP_CHECKMULTISIG) || asm.contains(OP_CHECKMULTISIGVERIFY)
    //we need either the first or second asm operation to indicate how many signatures are required
    val hasRequiredSignaturesTry = Try {
      asm.headOption match {
        case None => false
        case Some(token) =>
          //this is for the case that we have more than 16 public keys, the
          //first operation will be a push op, the second operation being the actual number of keys
          if (token.isInstanceOf[BytesToPushOntoStack]) isValidPubKeyNumber(asm.tail.head)
          else isValidPubKeyNumber(token)
      }
    }
    //the second to last asm operation should be the maximum amount of public keys
    val hasMaximumSignaturesTry = Try {
      asm(asm.length - 2) match {
        case token: ScriptToken => isValidPubKeyNumber(token)
      }
    }

    val standardOps = asm.filter(op =>  op.isInstanceOf[ScriptNumber] || op == OP_CHECKMULTISIG ||
      op == OP_CHECKMULTISIGVERIFY || op.isInstanceOf[ScriptConstant] || op.isInstanceOf[BytesToPushOntoStack])
    (hasRequiredSignaturesTry, hasMaximumSignaturesTry) match {
      case (Success(hasRequiredSignatures), Success(hasMaximumSignatures)) =>
        val result = isNotEmpty && containsMultiSigOp && hasRequiredSignatures &&
          hasMaximumSignatures && standardOps.size == asm.size
        result
      case (Success(_), Failure(_)) => false
      case (Failure(_), Success(_)) => false
      case (Failure(_), Failure(_)) => false
    }
  }

  /**
    * Checks that the given script token is with the range of the maximum amount of
    * public keys we can have in a [[MultiSignatureScriptPubKey]]
    *
    * @param token
    * @return
    */
  private def isValidPubKeyNumber(token : ScriptToken): Boolean = token match {
    case constant : ScriptConstant =>
      constant.isInstanceOf[ScriptNumber] ||
        ScriptNumber(constant.bytes) <= ScriptNumber(ScriptSettings.maxPublicKeysPerMultiSig)
    case _ : ScriptToken => false
  }
}

/**
 * Represents a pay-to-scripthash public key
 * https://bitcoin.org/en/developer-guide#pay-to-script-hash-p2sh
 * Format: OP_HASH160 <Hash160(redeemScript)> OP_EQUAL
 */
sealed trait P2SHScriptPubKey extends ScriptPubKey {
  /** The hash of the script for which this scriptPubKey is being created from */
  def scriptHash : Sha256Hash160Digest = Sha256Hash160Digest(asm(asm.length - 2).bytes)
}

object P2SHScriptPubKey extends Factory[P2SHScriptPubKey] with BitcoinSLogger {

  private case class P2SHScriptPubKeyImpl(hex : String) extends P2SHScriptPubKey

  override def fromBytes(bytes : Seq[Byte]): P2SHScriptPubKey = {
    val asm = ScriptParser.fromBytes(bytes)
    P2SHScriptPubKey(asm)
  }

  def apply(scriptPubKey: ScriptPubKey) : P2SHScriptPubKey = {
    val hash = CryptoUtil.sha256Hash160(scriptPubKey.bytes)
    val pushOps = BitcoinScriptUtil.calculatePushOp(hash.bytes)
    val asm = Seq(OP_HASH160) ++ pushOps ++ Seq(ScriptConstant(hash.bytes), OP_EQUAL)
    P2SHScriptPubKey(asm)
  }

  /**
    * Checks if the given asm matches the pattern for [[P2SHScriptPubKey]]
    *
    * @param asm
    * @return
    */
  def isP2SHScriptPubKey(asm: Seq[ScriptToken]): Boolean = asm match {
    case List(OP_HASH160, x : BytesToPushOntoStack, y : ScriptConstant, OP_EQUAL) => true
    case _ => false
  }

  def fromAsm(asm: Seq[ScriptToken]): P2SHScriptPubKey = {
    require(isP2SHScriptPubKey(asm), "Given asm was not a p2sh scriptPubkey, got: " + asm)
    val hex = asm.map(_.hex).mkString
    P2SHScriptPubKeyImpl(hex)
  }

  def apply(asm :Seq[ScriptToken]) : P2SHScriptPubKey = fromAsm(asm)
}

/**
 * Represents a pay to public key script public key
 * https://bitcoin.org/en/developer-guide#pubkey
 * Format: <pubkey> OP_CHECKSIG
 */
sealed trait P2PKScriptPubKey extends ScriptPubKey {
  def publicKey : ECPublicKey = ECPublicKey(BitcoinScriptUtil.filterPushOps(asm).head.bytes)
}

object P2PKScriptPubKey extends Factory[P2PKScriptPubKey] {

  private case class P2PKScriptPubKeyImpl(hex : String) extends P2PKScriptPubKey

  override def fromBytes(bytes : Seq[Byte]) = {
    val asm = ScriptParser.fromBytes(bytes)
    P2PKScriptPubKey(asm)
  }

  def apply(pubKey : ECPublicKey): P2PKScriptPubKey = {
    val pushOps = BitcoinScriptUtil.calculatePushOp(pubKey.bytes)
    val asm = pushOps ++ Seq(ScriptConstant(pubKey.bytes), OP_CHECKSIG)
    P2PKScriptPubKey(asm)
  }

  def fromAsm(asm: Seq[ScriptToken]): P2PKScriptPubKey = {
    require(isP2PKScriptPubKey(asm), "Given asm was not a p2pk scriptPubKey, got: " + asm)
    val hex = asm.map(_.hex).mkString
    P2PKScriptPubKeyImpl(hex)
  }

  def apply(asm :Seq[ScriptToken]) : P2PKScriptPubKey = fromAsm(asm)

  /**
    * Sees if the given asm matches the [[P2PKHScriptPubKey]] pattern
    *
    * @param asm
    * @return
    */
  def isP2PKScriptPubKey(asm: Seq[ScriptToken]): Boolean = asm match {
    case List(b : BytesToPushOntoStack, x : ScriptConstant, OP_CHECKSIG) => true
    case _ => false
  }

}

/**
  * Represents a scriptPubKey that contains OP_CHECKLOCKTIMEVERIFY.
  * Adds an absolute/defined locktime condition to any scriptPubKey.
  * [[https://github.com/bitcoin/bips/blob/master/bip-0065.mediawiki]]
  * Format: <locktime> OP_CLTV OP_DROP <scriptPubKey>
  */
sealed trait CLTVScriptPubKey extends ScriptPubKey {
  /**
    * Determines the nested ScriptPubKey inside the CLTVScriptPubKey
    *
    * @return
    */
  def scriptPubKeyAfterCLTV : ScriptPubKey = {
    val bool : Boolean = asm.head.isInstanceOf[ScriptNumberOperation]
    bool match {
      case true => ScriptPubKey(asm.slice(3, asm.length))
      case false => ScriptPubKey(asm.slice(4, asm.length))
    }
  }

  /**
    * The absolute CLTV-LockTime value (i.e. the output will remain unspendable until this timestamp or block height)
    *
    * @return
    */
  def locktime : ScriptNumber = {
    asm.head match {
      case scriptNumOp: ScriptNumberOperation => ScriptNumber(scriptNumOp.underlying)
      case pushBytes : BytesToPushOntoStack => ScriptNumber(asm(1).hex)
      case x @ (_ : ScriptConstant | _ : ScriptOperation) => throw new IllegalArgumentException("In a CLTVScriptPubKey, " +
        "the first asm must be either a ScriptNumberOperation (i.e. OP_5), or the BytesToPushOntoStack for the proceeding ScriptConstant.")
    }
  }
}

object CLTVScriptPubKey extends Factory[CLTVScriptPubKey] {
  private case class CLTVScriptPubKeyImpl(hex : String) extends CLTVScriptPubKey

  override def fromBytes (bytes : Seq[Byte]) : CLTVScriptPubKey = {
    val asm = ScriptParser.fromBytes(bytes)
    CLTVScriptPubKey(asm)
  }
  def fromAsm (asm : Seq[ScriptToken]) : CLTVScriptPubKey = {
    require(isCLTVScriptPubKey(asm), "Given asm was not a CLTVScriptPubKey, got: " + asm)
    val hex = asm.map(_.hex).mkString
    CLTVScriptPubKeyImpl(hex)
  }

  def apply (asm: Seq[ScriptToken]) : CLTVScriptPubKey = fromAsm(asm)

  def apply(locktime : ScriptNumber, scriptPubKey : ScriptPubKey) : CLTVScriptPubKey = {
    val scriptOp = BitcoinScriptUtil.minimalScriptNumberRepresentation(locktime)

    val scriptNum : Seq[ScriptToken] = if (scriptOp.isInstanceOf[ScriptNumberOperation]) {
      Seq(scriptOp)
    } else {
      val pushOpsLockTime= BitcoinScriptUtil.calculatePushOp(locktime.bytes)
      pushOpsLockTime ++ Seq(ScriptConstant(locktime.bytes))
    }

    val cltvAsm = Seq(OP_CHECKLOCKTIMEVERIFY, OP_DROP)
    val scriptPubKeyAsm = scriptPubKey.asm
    val asm = scriptNum ++ cltvAsm ++ scriptPubKeyAsm
    CLTVScriptPubKey(asm)
  }

  def isCLTVScriptPubKey(asm : Seq[ScriptToken]) : Boolean = {
    if (asm.head.isInstanceOf[BytesToPushOntoStack]) {
      val tailTokens = asm.slice(4, asm.length)
      if (P2SHScriptPubKey.isP2SHScriptPubKey(tailTokens) || tailTokens.contains(OP_CHECKLOCKTIMEVERIFY)) return false
      asm.slice(0,4) match {
        case List(lockTimeBytesToPush : BytesToPushOntoStack, lockTime : ScriptConstant, OP_CHECKLOCKTIMEVERIFY, OP_DROP) => true
        case _ => false
      }
    } else {
      val tailTokens = asm.slice(3, asm.length)
      if (P2SHScriptPubKey.isP2SHScriptPubKey(tailTokens) || tailTokens.contains(OP_CHECKLOCKTIMEVERIFY)) return false
      asm.slice(0,3) match {
        case List(scriptNumOp : ScriptNumberOperation, OP_CHECKLOCKTIMEVERIFY, OP_DROP) => true
        case _ => false
      }
    }
  }
}

/**
  * Represents a scriptPubKey that contains OP_CHECKSEQUENCEVERIFY.
  * Adds a relative lockTime condition to any scriptPubKey.
  * https://github.com/bitcoin/bips/blob/master/bip-0112.mediawiki
  * Format: <locktime> OP_CSV OP_DROP <scriptPubKey>
  */
sealed trait CSVScriptPubKey extends ScriptPubKey {
  /**
    * Determines the nested ScriptPubKey inside the CSVScriptPubKey
    *
    * @return
    */
  def scriptPubKeyAfterCSV : ScriptPubKey = {
    val bool : Boolean = asm.head.isInstanceOf[ScriptNumberOperation]
    bool match {
      case true => ScriptPubKey(asm.slice(3, asm.length))
      case false => ScriptPubKey(asm.slice(4, asm.length))
    }
  }

  /**
    * The relative CSV-LockTime value (i.e. the amount of time the output should remain unspendable)
    *
    * @return
    */
  def locktime : ScriptNumber = {
    asm.head match {
      case scriptNumOp: ScriptNumberOperation => ScriptNumber(scriptNumOp.underlying)
      case pushBytes : BytesToPushOntoStack => ScriptNumber(asm(1).hex)
      case x @ (_ : ScriptConstant | _ : ScriptOperation) => throw new IllegalArgumentException("In a CSVScriptPubKey, " +
        "the first asm must be either a ScriptNumberOperation (i.e. OP_5), or the BytesToPushOntoStack for the proceeding ScriptConstant.")
    }
  }

}

object CSVScriptPubKey extends Factory[CSVScriptPubKey] {
  private case class CSVScriptPubKeyImpl(hex : String) extends CSVScriptPubKey

  override def fromBytes(bytes : Seq[Byte]) : CSVScriptPubKey = {
    val asm = ScriptParser.fromBytes(bytes)
    CSVScriptPubKey(asm)
  }

  def fromAsm (asm : Seq[ScriptToken]) : CSVScriptPubKey = {
    require(isCSVScriptPubKey(asm), "Given asm was not a CSVScriptPubKey, got: " + asm)
    val hex = asm.map(_.hex).mkString
    CSVScriptPubKeyImpl(hex)
  }

  def apply(asm : Seq[ScriptToken]) : CSVScriptPubKey = fromAsm(asm)

  def apply(relativeLockTime : ScriptNumber, scriptPubKey : ScriptPubKey) : CSVScriptPubKey = {
    val scriptOp = BitcoinScriptUtil.minimalScriptNumberRepresentation(relativeLockTime)

    val scriptNum : Seq[ScriptToken] = if (scriptOp.isInstanceOf[ScriptNumberOperation]) {
      Seq(scriptOp)
    } else {
      val pushOpsLockTime= BitcoinScriptUtil.calculatePushOp(relativeLockTime.bytes)
      pushOpsLockTime ++ Seq(ScriptConstant(relativeLockTime.bytes))
    }

    val csvAsm = Seq(OP_CHECKSEQUENCEVERIFY, OP_DROP)
    val scriptPubKeyAsm = scriptPubKey.asm
    val asm = scriptNum ++ csvAsm ++ scriptPubKeyAsm
    CSVScriptPubKey(asm)
  }

  def isCSVScriptPubKey(asm : Seq[ScriptToken]) : Boolean = {
    if (asm.head.isInstanceOf[BytesToPushOntoStack]) {
      val tailTokens = asm.slice(4, asm.length)
      if (P2SHScriptPubKey.isP2SHScriptPubKey(tailTokens) || tailTokens.contains(OP_CHECKSEQUENCEVERIFY)) return false
      asm.slice(0,4) match {
        case List(lockTimeBytesToPush : BytesToPushOntoStack, lockTime : ScriptConstant, OP_CHECKSEQUENCEVERIFY, OP_DROP) => true
        case _ => false
      }
    } else {
      val tailTokens = asm.slice(3, asm.length)
      if (P2SHScriptPubKey.isP2SHScriptPubKey(tailTokens) || tailTokens.contains(OP_CHECKSEQUENCEVERIFY)) return false
      asm.slice(0,3) match {
        case List(numberOp : ScriptNumberOperation, OP_CHECKSEQUENCEVERIFY, OP_DROP) => true
        case _ => false
      }
    }
  }

}

sealed trait NonStandardScriptPubKey extends ScriptPubKey

object NonStandardScriptPubKey extends Factory[NonStandardScriptPubKey] {
  private case class NonStandardScriptPubKeyImpl(hex : String) extends NonStandardScriptPubKey

  override def fromBytes(bytes: Seq[Byte]): NonStandardScriptPubKey = {
    val asm = ScriptParser.fromBytes(bytes)
    NonStandardScriptPubKey(asm)
  }

  def fromAsm(asm: Seq[ScriptToken]): NonStandardScriptPubKey = {
    val hex = asm.map(_.hex).mkString
    NonStandardScriptPubKeyImpl(hex)
  }

  def apply(asm : Seq[ScriptToken]) : NonStandardScriptPubKey = fromAsm(asm)
}

/**
 * Represents the empty ScriptPubKey
 */
case object EmptyScriptPubKey extends ScriptPubKey {
  def hex = ""
}

/**
  * Factory companion object used to create ScriptPubKey objects
  */
object ScriptPubKey extends Factory[ScriptPubKey] with BitcoinSLogger {
  def empty : ScriptPubKey = fromAsm(List())

  /**
    * Creates a scriptPubKey from its asm representation
    *
    * @param asm
    * @return
    */
  def fromAsm(asm : Seq[ScriptToken]) : ScriptPubKey = asm match {
    case Seq() => EmptyScriptPubKey
    case _ if P2PKHScriptPubKey.isP2PKHScriptPubKey(asm) => P2PKHScriptPubKey(asm)
    case _ if P2SHScriptPubKey.isP2SHScriptPubKey(asm) => P2SHScriptPubKey(asm)
    case _ if P2PKScriptPubKey.isP2PKScriptPubKey(asm) => P2PKScriptPubKey(asm)
    case _ if MultiSignatureScriptPubKey.isMultiSignatureScriptPubKey(asm) => MultiSignatureScriptPubKey(asm)
    case _ if CLTVScriptPubKey.isCLTVScriptPubKey(asm) => CLTVScriptPubKey(asm)
    case _ if CSVScriptPubKey.isCSVScriptPubKey(asm) => CSVScriptPubKey(asm)
    case _ => NonStandardScriptPubKey(asm)
  }

  def fromBytes(bytes : Seq[Byte]) : ScriptPubKey = RawScriptPubKeyParser.read(bytes)

  def apply(asm : Seq[ScriptToken]) : ScriptPubKey = fromAsm(asm)
}<|MERGE_RESOLUTION|>--- conflicted
+++ resolved
@@ -34,14 +34,8 @@
  * https://bitcoin.org/en/developer-guide#pay-to-public-key-hash-p2pkh
  * Format: OP_DUP OP_HASH160 <PubKeyHash> OP_EQUALVERIFY OP_CHECKSIG
  */
-<<<<<<< HEAD
-trait P2PKHScriptPubKey extends ScriptPubKey {
-  /** The pubkeyhash of the this scriptPubKey */
-  def pubKeyHash: Sha256Hash160Digest = Sha256Hash160Digest(asm(3).bytes)
-=======
 sealed trait P2PKHScriptPubKey extends ScriptPubKey {
   def pubKeyHash : Sha256Hash160Digest = Sha256Hash160Digest(asm(asm.length - 3).bytes)
->>>>>>> 464964d4
 }
 
 
@@ -54,11 +48,7 @@
     P2PKHScriptPubKey(asm)
   }
 
-<<<<<<< HEAD
-  def apply(pubKey : ECPublicKey): P2PKHScriptPubKey = {
-=======
   def apply(pubKey : ECPublicKey) : P2PKHScriptPubKey = {
->>>>>>> 464964d4
     val hash = CryptoUtil.sha256Hash160(pubKey.bytes)
     P2PKHScriptPubKey(hash)
   }
